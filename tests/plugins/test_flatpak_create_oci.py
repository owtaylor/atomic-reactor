--- conflicted
+++ resolved
@@ -709,14 +709,9 @@
     base_module = modules[config['base_module']]
 
     repo_url = 'http://odcs.example/composes/latest-odcs-42-1/compose/Temporary/$basearch/os/'
-<<<<<<< HEAD
-    compose_info = ComposeInfo(42, base_module,
-                               modules,
-=======
     compose_info = ComposeInfo(base_module.name + '-' + base_module.stream,
                                42, base_module,
-                               {config['module_name']: base_module},
->>>>>>> 7e4dab37
+                               modules,
                                repo_url)
     set_compose_info(workflow, compose_info)
 
