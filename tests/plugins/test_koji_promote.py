--- conflicted
+++ resolved
@@ -215,12 +215,6 @@
     setattr(workflow.source.lg, 'commit_id', '123456')
     setattr(workflow, 'build_logs', ['docker build log\n'])
     setattr(workflow, 'postbuild_results', {})
-<<<<<<< HEAD
-    if pulp_key is not None:
-        workflow.postbuild_results[pulp_key] = [
-            ImageName(registry='registry.example.com', namespace='namespace',
-                      repo='repo', tag='tag')
-=======
     if PULP_PUSH_KEY is not None:
         workflow.postbuild_results[PULP_PUSH_KEY] = [
             ImageName(registry='registry.example.com',
@@ -228,7 +222,6 @@
                       repo='repo',
                       tag=tag)
             for tag in ['1.0-1', '1.0', 'latest']
->>>>>>> 56ebdc1a
         ]
 
     with open(os.path.join(str(tmpdir), 'image.tar.xz'), 'wt') as fp:
